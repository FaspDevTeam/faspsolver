/*! \file  BlaILU.c
 *
 *  \brief Incomplete LU decomposition: ILUk, ILUt, ILUtp
 *
 *  \note  This file contains Level-1 (Bla) functions. It requires:
 *         AuxMemory.c
 *
 *  Translated from SparseKit (Fortran code) by Chunsheng Feng, 09/03/2016
 *
 *---------------------------------------------------------------------------------
 *  Copyright (C) 2016--2017 by the FASP team. All rights reserved.
 *  Released under the terms of the GNU Lesser General Public License 3.0 or later.
 *---------------------------------------------------------------------------------
 */

#include <math.h>
#include <time.h>

#include "fasp.h"
#include "fasp_functs.h"

/*---------------------------------*/
/*--  Declare Private Functions  --*/
/*---------------------------------*/

static void fasp_qsplit  (REAL *a, INT *ind, INT n, INT ncut);
static void fasp_sortrow (INT num,INT *q);

/*---------------------------------*/
/*--      Public Functions       --*/
/*---------------------------------*/

/**
 * \fn void fasp_iluk (INT n, REAL *a,INT *ja, INT *ia, INT lfil,
 *                     REAL *alu, INT *jlu, INT iwk, INT *ierr, INT *nzlu)
 *
 * \brief Get ILU factorization with level of fill-in k (ilu(k)) for a CSR matrix A
 *
 * \param n    row number of A
 * \param a    nonzero entries of A
 * \param ja   integer array of column for A
 * \param ia   integer array of row pointers for A
 * \param lfil integer. The fill-in parameter. Each row of L and each row
 *             of U will have a maximum of lfil elements (excluding the diagonal
 *             element). lfil must be .ge. 0.
 * \param alu  matrix stored in Modified Sparse Row (MSR) format containing
 *             the L and U factors together. The diagonal (stored in
 *             alu(1:n) ) is inverted. Each i-th row of the alu,jlu matrix
 *             contains the i-th row of L (excluding the diagonal entry=1)
 *             followed by the i-th row of U.
 * \param jlu  integer array of length n containing the pointers to
 *             the beginning of each row of U in the matrix alu,jlu.
 * \param iwk  integer. The minimum length of arrays alu, jlu, and levs.
 * \param ierr integer pointer. Return error message with the following meaning.
 *                0  --> successful return.
 *               >0  --> zero pivot encountered at step number ierr.
 *               -1  --> Error. input matrix may be wrong.
 *                       (The elimination process has generated a
 *                       row in L or U whose length is .gt.  n.)
 *               -2  --> The matrix L overflows the array al.
 *               -3  --> The matrix U overflows the array alu.
 *               -4  --> Illegal value for lfil.
 *               -5  --> zero row encountered.
 * \param nzlu  integer pointer. Return number of nonzero entries for alu and jlu
 *
 * \note:  All the diagonal elements of the input matrix must be nonzero.
 *
 * \author Chunsheng Feng
 * \date   09/06/2016
 */
void fasp_iluk (INT    n,
                REAL  *a,
                INT   *ja,
                INT   *ia,
                INT    lfil,
                REAL  *alu,
                INT   *jlu,
                INT    iwk,
                INT   *ierr,
                INT   *nzlu)
{
#if DEBUG_MODE > 0
    printf("### DEBUG: %s (ILUk) ...... [Start]\n", __FUNCTION__);
#endif
    /*----------------------------------------------------------------------
     SPARSKIT ROUTINE ILUK -- ILU WITH LEVEL OF FILL-IN OF K (ILU(k))
     ----------------------------------------------------------------------
     
     on entry:
     ==========
     n       = integer. The row dimension of the matrix A. The matrix
     
     a,ja,ia = matrix stored in Compressed Sparse Row format.
     
     lfil    = integer. The fill-in parameter. Each element whose
     leve-of-fill exceeds lfil during the ILU process is dropped.
     lfil must be .ge. 0
     
     iwk     = integer. The minimum length of arrays alu, jlu, and levs.
     
     On return:
     ===========
     
     alu,jlu = matrix stored in Modified Sparse Row (MSR) format containing
     the L and U factors together. The diagonal (stored in
     alu(1:n) ) is inverted. Each i-th row of the alu,jlu matrix
     contains the i-th row of L (excluding the diagonal entry=1)
     followed by the i-th row of U.
     
     jlu     = integer array of length n containing the pointers to
     the beginning of each row of U in the matrix alu,jlu.
     
     levs    = integer (work) array of size iwk -- which contains the
     levels of each element in alu, jlu.
     
     ierr    = integer. Error message with the following meaning.
     ierr  = 0    --> successful return.
     ierr .gt. 0  --> zero pivot encountered at step number ierr.
     ierr  = -1   --> Error. input matrix may be wrong.
     (The elimination process has generated a
     row in L or U whose length is .gt.  n.)
     ierr  = -2   --> The matrix L overflows the array al.
     ierr  = -3   --> The matrix U overflows the array alu.
     ierr  = -4   --> Illegal value for lfil.
     ierr  = -5   --> zero row encountered in A or U.
     
     work arrays:
     =============
     jw      = integer work array of length 3*n.
     w       = real work array of length n
     
     ----------------------------------------------------------------------
     w, ju (1:n) store the working array [1:ii-1 = L-part, ii:n = U-part]
     jw(n+1:2n)  stores the nonzero indicator.
     
     Notes:
     ------
     All the diagonal elements of the input matrix must be nonzero.
     ---------------------------------------------------------------------- */
    
    // locals
    INT ju0, k, j1, j2, j, ii, i, lenl, lenu, jj, jrow, jpos, n2, jlev, NE;
    REAL t, s, fact;
    SHORT cinindex=0;
    REAL *w;
    INT *ju, *jw, *levs;
    
    if (lfil  <  0) goto F998;
    
    w = (REAL *)fasp_mem_calloc(n, sizeof(REAL));
    ju = (INT *)fasp_mem_calloc(n, sizeof(INT));
    jw = (INT *)fasp_mem_calloc(3*n, sizeof(INT));
    levs = (INT *)fasp_mem_calloc(iwk, sizeof(INT));
    
    --jw;
    --w;
    --ju;
    --jlu;
    --alu;
    --ia;
    --ja;
    --a;
    --levs;
    
    /*-----------------------------------------------------------------------
     shift index for C routines
     -----------------------------------------------------------------------*/
    if (ia[1]  ==  0) cinindex=1 ;
    if (cinindex)
    {
        NE = n + 1; //modify by chunsheng 2012, Sep, 1;
        for (i=1; i<=NE; ++i)  ++ia[i];
        NE = ia[n+1] - 1;
        for (i=1; i<=NE; ++i)  ++ja[i];
    }
    
    /*-----------------------------------------------------------------------
     initialize ju0 (points to next element to be added to alu,jlu)
     and pointer array.
     ------------------------------------------------------------------------*/
    n2 = n + n;
    ju0 = n + 2;
    jlu[1] = ju0;
    
    // initialize nonzero indicator array + levs array --
    for(j = 1; j<=2*n; ++j) jw[j] = 0;
    
    /*-----------------------------------------------------------------------
     beginning of main loop.
     ------------------------------------------------------------------------*/
    for(ii = 1; ii <= n; ++ii) 	{  //500
        j1 = ia[ii];
        j2 = ia[ii + 1] - 1;
        
        //	 unpack L-part and U-part of row of A in arrays w
        lenu = 1;
        lenl = 0;
        jw[ii] = ii;
        w[ii] = 0.0;
        jw[n + ii] = ii;
        
        //
        for(j = j1; j <= j2; ++j) 	{ //170
            k = ja[j];
            t = a[j];
            if (t  ==  0.0) continue;  //goto g170;
            if (k  <  ii) 	{
                ++lenl;
                jw[lenl] = k;
                w[lenl] = t;
                jw[n2 + lenl] = 0;
                jw[n + k] = lenl;
            } else if (k  ==  ii) {
                w[ii] = t;
                jw[n2 + ii] = 0;
            } else 	{
                ++lenu;
                jpos = ii + lenu - 1;
                jw[jpos] = k;
                w[jpos] = t;
                jw[n2 + jpos] = 0;
                jw[n + k] = jpos;
            }
            
        }  //170
        
        jj = 0;
        //	 eliminate previous rows
        
    F150:
        ++jj;
        if (jj  >  lenl) goto F160;
        
        /*----------------------------------------------------------------------
         in order to do the elimination in the correct order we must select
         the smallest column index among jw(k), k=jj+1, ..., lenl.
         -----------------------------------------------------------------------*/
        
        jrow = jw[jj];
        k = jj;
        
        //	 determine smallest column index
        for(j = jj + 1; j <= lenl; ++j) 	{ //151
            if (jw[j]  <  jrow) {
                jrow = jw[j];
                k = j;
            }
        } //151
        
        if (k  !=  jj) {
            //     exchange in jw
            j = jw[jj];
            jw[jj] = jw[k];
            jw[k] = j;
            //     exchange in jw(n+  (pointers/ nonzero indicator).
            jw[n + jrow] = jj;
            jw[n + j] = k;
            //     exchange in jw(n2+  (levels)
            j = jw[n2 + jj];
            jw[n2 + jj] = jw[n2 + k];
            jw[n2 + k] = j;
            //     exchange in w
            s = w[jj];
            w[jj] = w[k];
            w[k] = s;
        }
        
        //	 zero out element in row by resetting jw(n+jrow) to zero.
        jw[n + jrow] = 0;
        
        //	 get the multiplier for row to be eliminated (jrow) + its level
        fact = w[jj]*alu[jrow];
        jlev = jw[n2 + jj];
        if (jlev  >  lfil) goto F150;
        
        //	 combine current row and row jrow
        for(k = ju[jrow]; k <= jlu[jrow + 1] - 1; ++k ) { // 203
            s = fact*alu[k];
            j = jlu[k];
            jpos = jw[n + j];
            if (j  >=  ii) {
                //	 dealing with upper part.
                if (jpos  ==  0) {
                    //	 this is a fill-in element
                    ++lenu;
                    if (lenu  >  n) goto F995;
                    i = ii + lenu - 1;
                    jw[i] = j;
                    jw[n + j] = i;
                    w[i] = -s;
                    jw[n2 + i] = jlev + levs[k] + 1;
                } else 	{
                    //	 this is not a fill-in element
                    w[jpos] = w[jpos] - s;
                    jw[n2 + jpos] = MIN(jw[n2 + jpos], jlev + levs[k] + 1);
                }
            } else 	{
                //	 dealing with lower part.
                if (jpos  ==  0) 	{
                    //	 this is a fill-in element
                    ++lenl;
                    if (lenl  >  n) goto F995;
                    jw[lenl] = j;
                    jw[n + j] = lenl;
                    w[lenl] = -s;
                    jw[n2 + lenl] = jlev + levs[k] + 1;
                } else {
                    //	 this is not a fill-in element
                    w[jpos] = w[jpos] - s;
                    jw[n2 + jpos] = MIN(jw[n2 + jpos], jlev + levs[k] + 1);
                }
            }
            
        } //203
        w[jj] = fact;
        jw[jj] = jrow;
        goto F150;
        
    F160:
        //  reset double-pointer to zero (U-part)
        for(k = 1; k <= lenu; ++k)  jw[n + jw[ii + k - 1]] = 0;
        
        //	 update l-matrix
        for(k = 1; k <= lenl; ++k ) {   //204
            if (ju0  >  iwk) goto F996;
            if (jw[n2 + k]  <=  lfil)  {
                alu[ju0] = w[k];
                jlu[ju0] = jw[k];
                ++ju0;
            }
        } //204
        
        //	 save pointer to beginning of row ii of U
        ju[ii] = ju0;
        
        //	 update u-matrix
        for(k = ii + 1; k <= ii + lenu - 1; ++k ) {  //302
            if (ju0  >  iwk) goto F997;
            
            if (jw[n2 + k]  <=  lfil) {
                jlu[ju0] = jw[k];
                alu[ju0] = w[k];
                levs[ju0] = jw[n2 + k];
                ++ju0;
            }
            
        } //302
        
        if (w[ii]  ==  0.0) goto F999;
        //
        alu[ii] = 1.0/w[ii];
        
        //	 update pointer to beginning of next row of U.
        jlu[ii + 1] = ju0;
        /*----------------------------------------------------------------------
         end main loop
         -----------------------------------------------------------------------*/
    } //500
    
    *nzlu = ju[n] - 1;
    
    if (cinindex)  {
        for ( i = 1; i <= *nzlu; ++i ) 	--jlu[i];
    }
    
    *ierr = 0;
    
F100:
    ++jw;
    ++w;
    ++ju;
    ++jlu;
    ++alu;
    ++ia;
    ++ja;
    ++a;
    ++levs;
    
    fasp_mem_free(w);
    fasp_mem_free(ju);
    fasp_mem_free(jw);
    fasp_mem_free(levs);
    
#if DEBUG_MODE > 0
    printf("### DEBUG: %s ...... [Finish]\n", __FUNCTION__);
#endif
    
    return;
    
    // incomprehensible error. Matrix must be wrong.
F995:
    printf("### ERROR: incomprehensible error. Matrix must be wrong.\n");
    *ierr = -1;
    goto F100;
    
    // insufficient storage in L.
F996:
    printf("### ERROR: insufficient storage in L.\n");
    *ierr = -2;
    goto F100;
    
    // insufficient storage in U.
F997:
    printf("### ERROR: insufficient storage in U.\n");
    *ierr = -3;
    goto F100;
    
    // illegal lfil entered.
F998:
    printf("### ERROR: illegal lfil entered\n");
    *ierr = -4;
    return;
    
    // zero row encountered in A or U.
F999:
    printf("### ERROR: zero row encountered in A or U.\n");
    *ierr = -5;
    goto F100;
    /*----------------end-of-iluk--------------------------------------------
     ---------------------------------------------------------------------- */
}

/**
 * \fn void fasp_ilut (INT n, REAL *a, INT *ja, INT *ia, INT lfil, REAL droptol,
 *                     REAL *alu, INT *jlu, INT iwk, INT *ierr, INT *nz)
 *
 * \brief Get incomplete LU factorization with dual truncations of a CSR matrix A
 *
 * \param n   row number of A
 * \param a   nonzero entries of A
 * \param ja  integer array of column for A
 * \param ia  integer array of row pointers for A
 * \param lfil  integer. The fill-in parameter. Each row of L and each row
 *              of U will have a maximum of lfil elements (excluding the diagonal
 *              element). lfil must be .ge. 0.
 * \param droptol  real*8. Sets the threshold for dropping small terms in the
 *                 factorization. See below for details on dropping strategy.
 * \param alu  matrix stored in Modified Sparse Row (MSR) format containing
 *             the L and U factors together. The diagonal (stored in
 *             alu(1:n) ) is inverted. Each i-th row of the alu,jlu matrix
 *             contains the i-th row of L (excluding the diagonal entry=1)
 *             followed by the i-th row of U.
 * \param jlu  integer array of length n containing the pointers to
 *             the beginning of each row of U in the matrix alu,jlu.
 * \param iwk  integer. The lengths of arrays alu and jlu. If the arrays
 *             are not big enough to store the ILU factorizations, ilut
 *             will stop with an error message.
 * \param ierr  integer pointer. Return error message with the following meaning.
 *                0  --> successful return.
 *               >0  --> zero pivot encountered at step number ierr.
 *               -1  --> Error. input matrix may be wrong.
 *                       (The elimination process has generated a
 *                       row in L or U whose length is .gt.  n.)
 *               -2  --> The matrix L overflows the array al.
 *               -3  --> The matrix U overflows the array alu.
 *               -4  --> Illegal value for lfil.
 *               -5  --> zero row encountered.
 * \param nz  integer pointer. Return number of nonzero entries for alu and jlu
 *
 * \note  All the diagonal elements of the input matrix must be nonzero.
 *
 * \author Chunsheng Feng
 * \date   09/06/2016
 */
void fasp_ilut (INT    n,
                REAL  *a,
                INT   *ja,
                INT   *ia,
                INT    lfil,
                REAL   droptol,
                REAL  *alu,
                INT   *jlu,
                INT    iwk,
                INT   *ierr,
                INT   *nz)
{
#if DEBUG_MODE > 0
    printf("### DEBUG: %s (ILUt) ...... [Start]\n", __FUNCTION__);
#endif
    /*--------------------------------------------------------------------*
     *** ILUT preconditioner ***                                      *
     incomplete LU factorization with dual truncation mechanism       *
     ----------------------------------------------------------------------*
     Author: Yousef Saad *May, 5, 1990, Latest revision, August 1996  *
     ----------------------------------------------------------------------*
     PARAMETERS
     -----------
     
     on entry:
     ==========
     n       = integer. The row dimension of the matrix A. The matrix
     
     a,ja,ia = matrix stored in Compressed Sparse Row format.
     
     lfil    = integer. The fill-in parameter. Each row of L and each row
     of U will have a maximum of lfil elements (excluding the diagonal
     element). lfil must be .ge. 0.
     
     droptol = real*8. Sets the threshold for dropping small terms in the
     factorization. See below for details on dropping strategy.
     
     iwk     = integer. The lengths of arrays alu and jlu. If the arrays
     are not big enough to store the ILU factorizations, ilut
     will stop with an error message.
     
     On return:
     ===========
     
     alu,jlu = matrix stored in Modified Sparse Row (MSR) format containing
     the L and U factors together. The diagonal (stored in
     alu(1:n) ) is inverted. Each i-th row of the alu,jlu matrix
     contains the i-th row of L (excluding the diagonal entry=1)
     followed by the i-th row of U.
     
     ju      = integer array of length n containing the pointers to
     the beginning of each row of U in the matrix alu,jlu.
     
     ierr    = integer. Error message with the following meaning.
     ierr  = 0    --> successful return.
     ierr .gt. 0  --> zero pivot encountered at step number ierr.
     ierr  = -1   --> Error. input matrix may be wrong.
     (The elimination process has generated a
     row in L or U whose length is .gt.  n.)
     ierr  = -2   --> The matrix L overflows the array al.
     ierr  = -3   --> The matrix U overflows the array alu.
     ierr  = -4   --> Illegal value for lfil.
     ierr  = -5   --> zero row encountered.
     
     work arrays:
     =============
     jw      = integer work array of length 2*n.
     w       = real work array of length n+1.
     
     ----------------------------------------------------------------------
     w, ju (1:n) store the working array [1:ii-1 = L-part, ii:n = u]
     jw(n+1:2n)  stores nonzero indicators
     
     Notes:
     ------
     The diagonal elements of the input matrix must be nonzero (at least
     'structurally').
     
     ----------------------------------------------------------------------*
     ---- Dual drop strategy works as follows.                             *
     *
     1) Theresholding in L and U as set by droptol. Any element whose *
     magnitude is less than some tolerance (relative to the abs       *
     value of diagonal element in u) is dropped.                      *
     *
     2) Keeping only the largest lfil elements in the i-th row of L   *
     and the largest lfil elements in the i-th row of U (excluding    *
     diagonal elements).                                              *
     *
     Flexibility: one can use droptol=0 to get a strategy based on    *
     keeping the largest elements in each row of L and U. Taking      *
     droptol .ne. 0 but lfil=n will give the usual threshold strategy *
     (however, fill-in is then unpredictible).                        *
     ---------------------------------------------------------------------- */
    
    // locals
    INT ju0, k, j1, j2, j, ii, i, lenl, lenu, jj, jrow, jpos, NE, len;
    REAL t, s, fact, tmp;
    SHORT cinindex=0;
    REAL *w, *tnorm;
    INT  *ju, *jw;
    
    if (lfil  <  0) goto F998;
    
    ju = (INT *)fasp_mem_calloc(n, sizeof(INT));
    jw = (INT *)fasp_mem_calloc(2*n, sizeof(INT));
    w = (REAL *)fasp_mem_calloc(n+1, sizeof(REAL));
    tnorm = (REAL *)fasp_mem_calloc(n, sizeof(REAL));
    
    --jw;
    --ju;
    --w;
    --tnorm;
    --jlu;
    --alu;
    --ia;
    --ja;
    --a;
    
    if (ia[1]  ==  0) cinindex=1 ;
    
    if (cinindex)
    {
        NE = n + 1; //modify by chunsheng 2012, Sep, 1;
        for (i=1; i<=NE; ++i)  ++ia[i];
        NE = ia[n+1] - 1;
        for (i=1; i<=NE; ++i)  ++ja[i];
    }
    
    /*-----------------------------------------------------------------------
     initialize ju0 (points to next element to be added to alu,jlu)
     and pointer array.
     -----------------------------------------------------------------------*/
    ju0 = n + 2;
    jlu[1] = ju0;
    
    // initialize nonzero indicator array.
    for (j = 1; j<=n; ++j)  jw[n + j] = 0;
    
    /*-----------------------------------------------------------------------
     beginning of main loop.
     -----------------------------------------------------------------------*/
    for (ii = 1; ii <= n; ++ii ) {
        j1 = ia[ii];
        j2 = ia[ii + 1] - 1;
        tmp = 0.0;
        for ( k = j1; k<= j2; ++k) 	tmp = tmp + ABS(a[k]);
        tmp = tmp/(REAL)(j2 - j1 + 1);
        tnorm[ii] = tmp*droptol;;
    }
    
    for (ii = 1; ii<=n; ++ii) {
        j1 = ia[ii];
        j2 = ia[ii + 1] - 1;
        
        //   unpack L-part and U-part of row of A in arrays w
        lenu = 1;
        lenl = 0;
        jw[ii] = ii;
        w[ii] = 0.0;
        jw[n + ii] = ii;
        
        for(j = j1; j<=j2; ++j) {
            k = ja[j];
            t = a[j];
            if (k  <  ii) {
                ++lenl;
                jw[lenl] = k;
                w[lenl] = t;
                jw[n + k] = lenl;
            } else if (k == ii) {
                w[ii] = t;
            } else 	{
                ++lenu ;
                jpos = ii + lenu - 1;
                jw[jpos] = k;
                w[jpos] = t;
                jw[n + k] = jpos;
            }
        }
        jj = 0;
        len = 0;
        
        //     eliminate previous rows
    F150:
        ++jj;
        if (jj  >  lenl) goto F160;
        
        /*-----------------------------------------------------------------------
         in order to do the elimination in the correct order we must select
         the smallest column index among jw(k), k=jj+1, ..., lenl.
         -----------------------------------------------------------------------*/
        jrow = jw[jj];
        k = jj;
        
        /*
         determine smallest column index
         */
        for(j = jj + 1; j<=lenl; ++j)	{  //151
            if (jw[j]  <  jrow) {
                jrow = jw[j];
                k = j;
            }
        }    //151
        
        if (k  !=  jj) {
            // exchange in jw
            j = jw[jj];
            jw[jj] = jw[k];
            jw[k] = j;
            // exchange in jr
            jw[n + jrow] = jj;
            jw[n + j] = k;
            // exchange in w
            s = w[jj];
            w[jj] = w[k];
            w[k] = s;
        }
        
        // zero out element in row by setting jw(n+jrow) to zero.
        jw[n + jrow] = 0;
        
        // get the multiplier for row to be eliminated (jrow).
        fact = w[jj]*alu[jrow];
        
        if (ABS(fact)  <=  droptol) goto F150;
        
        // combine current row and row jrow
        for ( k = ju[jrow]; k <= jlu[jrow + 1] - 1; ++k) {   //203
            s = fact*alu[k];
            j = jlu[k];
            jpos = jw[n + j];
            if (j  >=  ii)  {
                //     dealing with upper part.
                if (jpos  ==  0)
                {
                    //     this is a fill-in element
                    ++lenu;
                    if (lenu  >  n) goto F995;
                    i = ii + lenu - 1;
                    jw[i] = j;
                    jw[n + j] = i;
                    w[i] = -s;
                } else 	{
                    //    this is not a fill-in element
                    w[jpos] = w[jpos] - s;
                }
            } else {
                //     dealing  with lower part.
                if (jpos  ==  0) {
                    //     this is a fill-in element
                    ++lenl;
                    if (lenl  >  n) goto F995;
                    jw[lenl] = j;
                    jw[n + j] = lenl;
                    w[lenl] = -s;
                } else 	{
                    //    this is not a fill-in element
                    w[jpos] = w[jpos] - s;
                }
            }
        }  //203
        
        /*
         store this pivot element -- (from left to right -- no danger of
         overlap with the working elements in L (pivots).
         */
        ++len;
        w[len] = fact;
        jw[len] = jrow;
        goto F150;
        
    F160:
        // reset double-pointer to zero (U-part)
        for (k = 1; k <= lenu; ++k ) jw[n + jw[ii + k - 1]] = 0;  //308
        
        // update L-matrix
        lenl = len;
        len = MIN(lenl, lfil);
        
        // sort by quick-split
        fasp_qsplit(&w[1], &jw[1], lenl, len);
        
        // store L-part
        for (k = 1; k <= len; ++k ) 	{   //204
            if (ju0  >  iwk) goto F996;
            alu[ju0] = w[k];
            jlu[ju0] = jw[k];
            ++ju0;
        }
        
        // save pointer to beginning of row ii of U
        ju[ii] = ju0;
        
        // update U-matrix -- first apply dropping strategy
        len = 0;
        for (k = 1; k <= lenu - 1; ++k) {
            //		if ( ABS(w[ii + k])  >  droptol*tnorm )
            if ( ABS(w[ii + k])  >  tnorm[ii] ) {
                ++len;
                w[ii + len] = w[ii + k];
                jw[ii + len] = jw[ii + k];
            }
        }
        
        lenu = len + 1;
        len = MIN(lenu, lfil);
        
        fasp_qsplit(&w[ii + 1], &jw[ii + 1], lenu - 1, len);
        
        // copy
        t = ABS(w[ii]);
        if (len + ju0  >  iwk) goto F997;
        for (k = ii + 1; k<=ii + len - 1; ++k)  {  //302
            jlu[ju0] = jw[k];
            alu[ju0] = w[k];
            t = t + ABS(w[k]);
            ++ju0;
        }
        
        // store inverse of diagonal element of u
        // if (w(ii) .eq. 0.0) w(ii) = (0.0001 + droptol)*tnorm
        if (w[ii]  ==  0.0) w[ii] = tnorm[ii];
        
        alu[ii] = 1.0/w[ii];
        
        // update pointer to beginning of next row of U.
        jlu[ii + 1] = ju0;
        /*-----------------------------------------------------------------------
         end main loop
         ----------------------------------------------------------------------- */
    }
    
    *nz = ju[n] - 1;
    
    if (cinindex) {
        for(i = 1; i <= *nz; ++i)  --jlu[i];
    }
    
    *ierr = 0;
    
F100:
    ++jw;
    ++ju;
    ++w;
    ++tnorm;
    ++jlu;
    ++alu;
    ++ia;
    ++ja;
    ++a;
    
    fasp_mem_free(ju);
    fasp_mem_free(jw);
    fasp_mem_free(w);
    fasp_mem_free(tnorm);
    
#if DEBUG_MODE > 0
    printf("### DEBUG: %s ...... [Finish]\n", __FUNCTION__);
#endif
    
    return;
    
F995:    // incomprehensible error. Matrix must be wrong.
    printf("### ERROR: input matrix may be wrong \n");
    *ierr = -1;
    goto F100;
    
F996:    // insufficient storage in L.
    printf("### ERROR: insufficient storage in L\n");
    *ierr = -2;
    goto F100;
    
F997:    // insufficient storage in U.
    printf("### ERROR: insufficient storage in U\n");
    *ierr = -3;
    goto F100;
    
F998:    // illegal lfil entered.
    *ierr = -4;
    printf("### ERROR: illegal lfil entered\n");
    return;
    /*----------------end-of-ilut--------------------------------------------
     -----------------------------------------------------------------------*/
}

/**
 * \fn void fasp_ilutp (INT n, REAL *a, INT *ja, INT *ia, INT lfil, REAL droptol,
 *                      REAL permtol, INT mbloc, REAL *alu, INT *jlu, INT *iperm,
 *                      INT iwk, INT *ierr, INT *nz)
 *
 * \brief Get incomplete LU factorization with pivoting dual truncations of
 *        a CSR matrix A
 *
 * \param n   row number of A
 * \param a   nonzero entries of A
 * \param ja  integer array of column for A
 * \param ia  integer array of row pointers for A
 * \param lfil  integer. The fill-in parameter. Each row of L and each row
 *              of U will have a maximum of lfil elements (excluding the diagonal
 *              element). lfil must be .ge. 0.
 * \param droptol  real*8. Sets the threshold for dropping small terms in the
 *                 factorization. See below for details on dropping strategy.
 * \param permtol  tolerance ratio used to  determne whether or not to permute
 *                 two columns.  At step i columns i and j are permuted when
 *                 abs(a(i,j))*permtol .gt. abs(a(i,i))
 *                 [0 --> never permute; good values 0.1 to 0.01]
 * \param mbloc  integer.If desired, permuting can be done only within the diagonal
 *               blocks of size mbloc. Useful for PDE problems with several
 *               degrees of freedom.. If feature not wanted take mbloc=n.
 * \param alu  matrix stored in Modified Sparse Row (MSR) format containing
 *             the L and U factors together. The diagonal (stored in
 *             alu(1:n) ) is inverted. Each i-th row of the alu,jlu matrix
 *             contains the i-th row of L (excluding the diagonal entry=1)
 *             followed by the i-th row of U.
 * \param jlu  integer array of length n containing the pointers to
 *             the beginning of each row of U in the matrix alu,jlu.
 * \param iperm permutation arrays
 * \param iwk  integer. The lengths of arrays alu and jlu. If the arrays
 *             are not big enough to store the ILU factorizations, ilut
 *             will stop with an error message.
 * \param ierr  integer pointer. Return error message with the following meaning.
 *                0  --> successful return.
 *               >0  --> zero pivot encountered at step number ierr.
 *               -1  --> Error. input matrix may be wrong.
 *                       (The elimination process has generated a
 *                       row in L or U whose length is .gt.  n.)
 *               -2  --> The matrix L overflows the array al.
 *               -3  --> The matrix U overflows the array alu.
 *               -4  --> Illegal value for lfil.
 *               -5  --> zero row encountered.
 * \param nz  integer pointer. Return number of nonzero entries for alu and jlu
 *
 * \note:  All the diagonal elements of the input matrix must be nonzero.
 *
 * \author Chunsheng Feng
 * \date   09/06/2016
 */
void fasp_ilutp (INT    n,
                 REAL  *a,
                 INT   *ja,
                 INT   *ia,
                 INT    lfil,
                 REAL   droptol,
                 REAL   permtol,
                 INT    mbloc,
                 REAL  *alu,
                 INT   *jlu,
                 INT   *iperm,
                 INT    iwk,
                 INT   *ierr,
                 INT   *nz)
{
#if DEBUG_MODE > 0
    printf("### DEBUG: %s (ILUtp) ...... [Start]\n", __FUNCTION__);
#endif
    /*----------------------------------------------------------------------*
     *** ILUTP preconditioner -- ILUT with pivoting  ***              *
     incomplete LU factorization with dual truncation mechanism       *
     ----------------------------------------------------------------------*
     author Yousef Saad *Sep 8, 1993 -- Latest revision, August 1996. *
     ----------------------------------------------------------------------*
     on entry:
     ==========
     n       = integer. The dimension of the matrix A.
     
     a,ja,ia = matrix stored in Compressed Sparse Row format.
     ON RETURN THE COLUMNS OF A ARE PERMUTED. SEE BELOW FOR
     DETAILS.
     
     lfil    = integer. The fill-in parameter. Each row of L and each row
     of U will have a maximum of lfil elements (excluding the
     diagonal element). lfil must be .ge. 0.
     ** WARNING: THE MEANING OF LFIL HAS CHANGED WITH RESPECT TO
     EARLIER VERSIONS.
     
     droptol = real*8. Sets the threshold for dropping small terms in the
     factorization. See below for details on dropping strategy.
     
     lfil    = integer. The fill-in parameter. Each row of L and
     each row of U will have a maximum of lfil elements.
     
     permtol = tolerance ratio used to  determne whether or not to permute
     two columns.  At step i columns i and j are permuted when
     
     abs(a(i,j))*permtol .gt. abs(a(i,i))
     
     [0 --> never permute; good values 0.1 to 0.01]
     
     mbloc   = if desired, permuting can be done only within the diagonal
     blocks of size mbloc. Useful for PDE problems with several
     degrees of freedom.. If feature not wanted take mbloc=n.
     
     iwk     = integer. The lengths of arrays alu and jlu. If the arrays
     are not big enough to store the ILU factorizations, ilut
     will stop with an error message.
     
     On return:
     ===========
     
     alu,jlu = matrix stored in Modified Sparse Row (MSR) format containing
     the L and U factors together. The diagonal (stored in
     alu(1:n) ) is inverted. Each i-th row of the alu,jlu matrix
     contains the i-th row of L (excluding the diagonal entry=1)
     followed by the i-th row of U.
     
     ju      = integer array of length n containing the pointers to
     the beginning of each row of U in the matrix alu,jlu.
     
     iperm   = contains the permutation arrays.
     iperm(1:n) = old numbers of unknowns
     iperm(n+1:2*n) = reverse permutation = new unknowns.
     
     ierr    = integer. Error message with the following meaning.
     ierr  = 0    --> successful return.
     ierr .gt. 0  --> zero pivot encountered at step number ierr.
     ierr  = -1   --> Error. input matrix may be wrong.
     (The elimination process has generated a
     row in L or U whose length is .gt.  n.)
     ierr  = -2   --> The matrix L overflows the array al.
     ierr  = -3   --> The matrix U overflows the array alu.
     ierr  = -4   --> Illegal value for lfil.
     ierr  = -5   --> zero row encountered.
     
     work arrays:
     =============
     jw      = integer work array of length 2*n.
     w       = real work array of length n
     
     IMPORTANR NOTE:
     --------------
     TO AVOID PERMUTING THE SOLUTION VECTORS ARRAYS FOR EACH LU-SOLVE,
     THE MATRIX A IS PERMUTED ON RETURN. [all column indices are
     changed]. SIMILARLY FOR THE U MATRIX.
     To permute the matrix back to its original state use the loop:
     
     do k=ia(1), ia(n+1)-1
     ja(k) = iperm(ja(k))
     enddo
     
     -----------------------------------------------------------------------*/
    
    // local variables
    INT k, i, j, jrow, ju0, ii, j1, j2, jpos, len, imax, lenu, lenl, jj, icut,NE;
    REAL s, tmp, tnorm, xmax, xmax0, fact, t;
    SHORT cinindex=0;
    REAL  *w;
    INT  *ju, *jw;
    
    if (lfil  <  0) goto F998;
    
    ju = (INT *) fasp_mem_calloc(n, sizeof(INT));
    jw = (INT *) fasp_mem_calloc(2*n, sizeof(INT));
    w  = (REAL *)fasp_mem_calloc(n+1, sizeof(REAL));
    
    --ju;
    --jw;
    --iperm;
    --w;
    --jlu;
    --alu;
    --ia;
    --ja;
    --a;
    
    /*-----------------------------------------------------------------------
     shift index for C routines
     -----------------------------------------------------------------------*/
    if (ia[1]  ==  0) cinindex=1 ;
    
    if (cinindex)
    {
        NE = n + 1; //modify by chunsheng 2012, Sep, 1;
        for (i=1; i<=NE; ++i)  ++ia[i];
        NE = ia[n+1] - 1;
        for (i=1; i<=NE; ++i)  ++ja[i];
    }
    
    /*-----------------------------------------------------------------------
     initialize ju0 (points to next element to be added to alu,jlu)
     and pointer array.
     -----------------------------------------------------------------------*/
    ju0 = n + 2;
    jlu[1] = ju0;
    
    
    //	 integer double pointer array.
    for ( j = 1; j <= n; ++j ) { //1
        jw[n + j] = 0;
        iperm[j] = j;
        iperm[n + j] = j;
    } //1
    
    /*-----------------------------------------------------------------------
     beginning of main loop.
     -----------------------------------------------------------------------*/
    for (ii = 1; ii <= n; ++ii ) 	{ //500
        j1 = ia[ii];
        j2 = ia[ii + 1] - 1;
        
        tnorm = 0.0;
        for (k = j1; k <= j2; ++k ) 	tnorm = tnorm + ABS( a[k] ); //501
        if (tnorm  ==  0.0) goto F999;
        tnorm = tnorm/(REAL)(j2 - j1 + 1);
        
        // unpack L-part and U-part of row of A in arrays  w  --
        lenu = 1;
        lenl = 0;
        jw[ii] = ii;
        w[ii] = 0.0;
        jw[n + ii] = ii;
        //
        for (j = j1; j <= j2; ++j )  { // 170
            k = iperm[n + ja[j]];
            t = a[j];
            if (k  <  ii) {
                ++lenl;
                jw[lenl] = k;
                w[lenl] = t;
                jw[n + k] = lenl;
            } else if (k  ==  ii) {
                w[ii] = t;
            } else {
                ++lenu;
                jpos = ii + lenu - 1;
                jw[jpos] = k;
                w[jpos] = t;
                jw[n + k] = jpos;
            }
        }  //170
        
        jj = 0;
        len = 0;
        
        
        // eliminate previous rows
    F150:
        ++jj;
        if (jj  >  lenl) goto F160;
        
        /*-----------------------------------------------------------------------
         in order to do the elimination in the correct order we must select
         the smallest column index among jw(k), k=jj+1, ..., lenl.
         -----------------------------------------------------------------------*/
        jrow = jw[jj];
        k = jj;
        
        // determine smallest column index
        for (j = jj + 1; j <= lenl; ++j) {  //151
            if (jw[j]  <  jrow) {
                jrow = jw[j];
                k = j;
            }
        }
        
        if (k  !=  jj) 	{
            // exchange in jw
            j = jw[jj];
            jw[jj] = jw[k];
            jw[k] = j;
            // exchange in jr
            jw[n + jrow] = jj;
            jw[n + j] = k;
            // exchange in w
            s = w[jj];
            w[jj] = w[k];
            w[k] = s;
        }
        
        // zero out element in row by resetting jw(n+jrow) to zero.
        jw[n + jrow] = 0;
        
        // get the multiplier for row to be eliminated: jrow
        fact = w[jj]*alu[jrow];
        
        // drop term if small
        if (ABS(fact)  <=  droptol) goto F150;
        
        // combine current row and row jrow
        
        for ( k = ju[jrow]; k <= jlu[jrow + 1] - 1; ++k ) {  //203
            s = fact*alu[k];
            // new column number
            j = iperm[n + jlu[k]];
            jpos = jw[n + j];
            if (j  >=  ii) {
                // dealing with upper part.
                if (jpos  ==  0) {
                    //	 this is a fill-in element
                    ++lenu;
                    i = ii + lenu - 1;
                    if (lenu  >  n) goto F995;
                    jw[i] = j;
                    jw[n + j] = i;
                    w[i] = -s;
                } else {
                    //     no fill-in element --
                    w[jpos] = w[jpos] - s;
                }
                
            } else {
                // dealing with lower part.
                if (jpos  ==  0) {
                    //	 this is a fill-in element
                    ++lenl;
                    if (lenl  >  n) goto F995;
                    jw[lenl] = j;
                    jw[n + j] = lenl;
                    w[lenl] = -s;
                } else {
                    //	 this is not a fill-in element
                    w[jpos] = w[jpos] - s;
                }
            }
        }  //203
        
        /*
         store this pivot element -- (from left to right -- no danger of
         overlap with the working elements in L (pivots).
         */
        
        ++len;
        w[len] = fact;
        jw[len] = jrow;
        goto F150;
        
    F160:
        // reset double-pointer to zero (U-part)
        for ( k = 1; k <= lenu; ++k ) jw[n + jw[ii + k - 1]] = 0;  //308
        
        // update L-matrix
        lenl = len;
        len = MIN(lenl, lfil);
        
        // sort by quick-split
        fasp_qsplit(&w[1], &jw[1], lenl, len);
        
        // store L-part -- in original coordinates ..
        for ( k = 1; k <= len; ++k ) {  // 204
            if (ju0  >  iwk) goto F996;
            alu[ju0] = w[k];
            jlu[ju0] = iperm[jw[k]];
            ++ju0;
        }  //204
        
        // save pointer to beginning of row ii of U
        ju[ii] = ju0;
        
        // update U-matrix -- first apply dropping strategy
        len = 0;
        for(k = 1; k <= lenu - 1; ++k ) {
            if ( ABS(w[ii + k])  >  droptol*tnorm) {
                ++len;
                w[ii + len] = w[ii + k];
                jw[ii + len] = jw[ii + k];
            }
        }
        
        lenu = len + 1;
        len = MIN(lenu, lfil);
        fasp_qsplit(&w[ii + 1], &jw[ii + 1], lenu-1, len);
        
        // determine next pivot --
        imax = ii;
        xmax = ABS(w[imax]);
        xmax0 = xmax;
        icut = ii - 1 + mbloc - (ii - 1)%mbloc;
        
        for ( k = ii + 1; k <= ii + len - 1; ++k ) {
            t = ABS(w[k]);
            if ((t  >  xmax) && (t*permtol  >  xmax0) && (jw[k]  <=  icut)) {
                imax = k;
                xmax = t;
            }
        }
        
        // exchange w's
        tmp = w[ii];
        w[ii] = w[imax];
        w[imax] = tmp;
        
        // update iperm and reverse iperm
        j = jw[imax];
        i = iperm[ii];
        iperm[ii] = iperm[j];
        iperm[j] = i;
        
        // reverse iperm
        iperm[n + iperm[ii]] = ii;
        iperm[n + iperm[j]] = j;
        
        //-----------------------------------------------------------------------
        if (len + ju0  >  iwk) goto F997;
        
        
        // copy U-part in original coordinates
        for ( k = ii + 1; k <= ii + len - 1; ++k ) { //302
            jlu[ju0] = iperm[jw[k]];
            alu[ju0] = w[k];
            ++ju0;
        }
        
        // store inverse of diagonal element of u
        if (w[ii]  ==  0.0) w[ii] = (1.0e-4 + droptol)*tnorm;
        alu[ii] = 1.0/w[ii];
        
        // update pointer to beginning of next row of U.
        jlu[ii + 1] = ju0;
        
        /*-----------------------------------------------------------------------
         end main loop
         -----------------------------------------------------------------------*/
    }  //500
    
    // permute all column indices of LU ...
    for ( k = jlu[1]; k <= jlu[n + 1] - 1; ++k ) 	jlu[k] = iperm[n + jlu[k]];
    
    // ...and of A
    for ( k = ia[1]; k <= ia[n + 1] - 1; ++k )	ja[k] = iperm[n + ja[k]];
    
    *nz = ju[n]- 1;
    
    if (cinindex)  {
        for (i = 1; i <= *nz; ++i ) --jlu[i];
    }
    
    *ierr = 0;
    
F100:
    ++jw;
    ++ju;
    ++iperm;
    ++w;
    ++jlu;
    ++alu;
    ++ia;
    ++ja;
    ++a;
    
    fasp_mem_free(ju);
    fasp_mem_free(jw);
    fasp_mem_free(w);
    
#if DEBUG_MODE > 0
    printf("### DEBUG: %s ...... [Finish]\n", __FUNCTION__);
#endif
    
    return;
    
F995:    // incomprehensible error. Matrix must be wrong.
    printf("### ERROR: input matrix may be wrong \n");
    *ierr = -1;
    goto F100;
    
F996:    // insufficient storage in L.
    printf("### ERROR: insufficient storage in L\n");
    *ierr = -2;
    goto F100;
    
F997:    // insufficient storage in U.
    printf("### ERROR: insufficient storage in U\n");
    *ierr = -3;
    goto F100;
    
F998:    // illegal lfil entered.
    printf("### ERROR: illegal lfil entered\n");
    *ierr = -4;
   // goto F100;
   return;
    
F999:    // zero row encountered
    printf("### ERROR: zero row encountered\n");
    *ierr = -5;
    goto F100;
    //----------------end-of-ilutp-------------------------------------------
}

/**
 * \fn void fasp_symbfactor (INT n, INT *colind, INT *rwptr, INT levfill, 
 *                           INT nzmax, INT *nzlu, INT *ijlu, INT *uptr, INT *ierr)
 *
 * \brief Symbolic factorization of a CSR matrix A in compressed sparse row format,
 *		    with resulting factors stored in a single MSR data structure.
 *
 * \param n   row number of A
 * \param colind  integer array of column for A
 * \param rwptr  integer array of row pointers for A
 * \param levfill  integer. Level of fill-in allowed
 * \param nzmax  integer. The maximum number of nonzero entries in the
 *		           approximate factorization of a.  This is the amount of storage
 *		           allocated for ijlu.
 * \param nzlu  integer pointer. Return number of nonzero entries for alu and jlu
 * \param ijlu  integer array of length nzlu containing pointers to delimit rows
 *              and specify column number for stored elements of the approximate
 *              factors of A.  the L and U factors are stored as one matrix.
 * \param uptr  integer array of length n containing the pointers to upper trig matrix
 * \param ierr  integer pointer. Return error message with the following meaning.
 *                0  --> successful return.
 *                1  --> not enough storage; check mneed.
 *
 * \author Chunsheng Feng
 * \date   09/06/2016
 */
void fasp_symbfactor (INT   n,
                      INT  *colind,
                      INT  *rwptr,
                      INT   levfill,
                      INT   nzmax,
                      INT  *nzlu,
                      INT  *ijlu,
                      INT  *uptr,
                      INT  *ierr)
{
#if DEBUG_MODE > 0
    printf("### DEBUG: %s (ILUk) ...... [Start]\n", __FUNCTION__);
#endif
    
    /**
     ========================================================================
     *
     Symbolic factorization of a matrix in compressed sparse row format,  *
     with resulting factors stored in a single MSR data structure.      *
     *
     This routine uses the CSR data structure of A in two integer vectors *
     colind, rwptr to set up the data structure for the ILU(levfill)    *
     factorization of A in the integer vectors ijlu and uptr.  Both L   *
     and U are stored in the same structure, and uptr(i) is the pointer *
     to the beginning of the i-th row of U in ijlu.         *
     *
     ========================================================================
     *
     Method Used                                                        *
     ===========                                                        *
     *
     The implementation assumes that the diagonal entries are     *
     nonzero, and remain nonzero throughout the elimination       *
     process.  The algorithm proceeds row by row.  When computing     *
     the sparsity pattern of the i-th row, the effect of row      *
     operations from previous rows is considered.  Only those     *
     preceding rows j for which (i,j) is nonzero need be considered,  *
     since otherwise we would not have formed a linear combination    *
     of rows i and j.                         *
     *
     The method used has some variations possible.  The definition    *
     of ILU(s) is not well specified enough to get a factorization    *
     that is uniquely defined, even in the sparsity pattern that      *
     results.  For s = 0 or 1, there is not much variation, but for   *
     higher levels of fill the problem is as follows:  Suppose        *
     during the decomposition while computing the nonzero pattern     *
     for row i the following principal submatrix is obtained:     *
     _______________________                     *
     |          |           |                    *
     |          |           |                    *
     |  j,j     |    j,k    |                    *
     |          |           |                    *
     |__________|___________|                    *
     |          |           |                    *
     |          |           |                    *
     |  i,j     |    i,k    |                    *
     |          |           |                    *
     |__________|___________|                    *
     *
     Furthermore, suppose that entry (i,j) resulted from an earlier   *
     fill-in and has level s1, and (j,k) resulted from an earlier     *
     fill-in and has level s2:                        *
     _______________________                     *
     |          |           |                    *
     |          |           |                    *
     | level 0  | level s2  |                    *
     |          |           |                    *
     |__________|___________|                    *
     |          |           |                    *
     |          |           |                    *
     | level s1 |           |                    *
     |          |           |                    *
     |__________|___________|                    *
     *
     When using A(j,j) to annihilate A(i,j), fill-in will be incurred *
     in A(i,k).  How should its level be defined?  It would not be    *
     operated on if A(i,j) or A(j,m) had not been filled in.  The     *
     version used here is to define its level as s1 + s2 + 1.  However,   *
     other reasonable choices would have been min(s1,s2) or max(s1,s2).   *
     Using the sum gives a more conservative strategy in terms of the *
     growth of the number of nonzeros as s increases.         *
     *
     levels(n+2:nzlu    ) stores the levels from previous rows,       *
     that is, the s2's above.  levels(1:n) stores the fill-levels     *
     of the current row (row i), which are the s1's above.        *
     levels(n+1) is not used, so levels is conformant with MSR format.    *
     *
     Vectors used:                            *
     =============                            *
     *
     lastcol(n):                              *
		   The integer lastcol(k) is the row index of the last row     *
		   to have a nonzero in column k, including the current        *
		   row, and fill-in up to this point.  So for the matrix       *
     *
     |--------------------------|              *
     | 11   12           15     |              *
     | 21   22                26|              *
     |      32  33   34         |              *
     | 41       43   44         |              *
     |      52       54  55   56|              *
     |      62                66|              *
     ---------------------------               *
     *
     after step 1, lastcol() = [1  0  0  0  1  0]      *
     after step 2, lastcol() = [2  2  0  0  2  2]      *
     after step 3, lastcol() = [2  3  3  3  2  3]      *
     after step 4, lastcol() = [4  3  4  4  4  3]      *
     after step 5, lastcol() = [4  5  4  5  5  5]      *
     after step 6, lastcol() = [4  6  4  5  5  6]      *
     *
     Note that on step 2, lastcol(5) = 2 because there is a   *
     fillin position (2,5) in the matrix.  lastcol() is used  *
     to determine if a nonzero occurs in column j because        *
     it is a nonzero in the original matrix, or was a fill.      *
     *
     rowll(n):                                *
		   The integer vector rowll is used to keep a linked list of   *
		   the nonzeros in the current row, allowing fill-in to be     *
     introduced sensibly.  rowll is initialized with the     *
		   original nonzeros of the current row, and then sorted       *
		   using a shell sort.  A pointer called head              *
		   (what ingenuity) is  initialized.  Note that at any     *
		   point rowll may contain garbage left over from previous     *
		   rows, which the linked list structure skips over.       *
		   For row 4 of the matrix above, first rowll is set to        *
     rowll() = [3  1  2  5  -  -], where - indicates any integer.    *
     Then the vector is sorted, which yields             *
     rowll() = [1  2  3  5  -  -].  The vector is then expanded  *
		   to linked list form by setting head = 1  and                *
     rowll() = [2  3  5  -  7  -], where 7 indicates termination.    *
     *
     ijlu(nzlu):                              *
		   The returned nonzero structure for the LU factors.      *
		   This is built up row by row in MSR format, with both L      *
		   and U stored in the data structure.  Another vector, uptr(n),   *
		   is used to give pointers to the beginning of the upper      *
		   triangular part of the LU factors in ijlu.          *
     *
     levels(n+2:nzlu):                            *
		   This vector stores the fill level for each entry from       *
		   all the previous rows, used to compute if the current entry *
		   will exceed the allowed levels of fill.  The value in       *
		   levels(m) is added to the level of fill for the element in  *
     the current row that is being reduced, to figure if         *
		   a column entry is to be accepted as fill, or rejected.      *
		   See the method explanation above.               *
     *
     levels(1:n):                             *
		   This vector stores the fill level number for the current    *
		   row's entries.  If they were created as fill elements       *
		   themselves, this number is added to the corresponding       *
		   entry in levels(n+2:nzlu) to see if a particular column     *
     entry will                          *
		   be created as new fill or not.  NOTE: in practice, the      *
		   value in levels(1:n) is one larger than the "fill" level of *
		   the corresponding row entry, except for the diagonal        *
		   entry.  That is why the accept/reject test in the code      *
		   is "if (levels(j) + levels(m) .le. levfill + 1)".       *
     *
     ========================================================================
     
     on entry:
     ==========
     n       = The order of the matrix A.
     ija     = Integer array. Matrix A stored in modified sparse row format.
     levfill = Integer. Level of fill-in allowed.
     nzmax   = Integer. The maximum number of nonzero entries in the
     approximate factorization of a.  This is the amount of storage
     allocated for ijlu.
     
     on return:
     ===========
     
     nzlu   = The actual number of entries in the approximate factors, plus one.
     ijlu   = Integer array of length nzlu containing pointers to
     delimit rows and specify column number for stored
     elements of the approximate factors of a.  the l
     and u factors are stored as one matrix.
     uptr   = Integer array of length n containing the pointers to upper trig
     matrix
     
     ierr is an error flag:
     ierr  = -i --> near zero pivot in step i
     ierr  = 0  --> all's OK
     ierr  = 1  --> not enough storage; check mneed.
     ierr  = 2  --> illegal parameter
     
     mneed   = contains the actual number of elements in ldu, or the amount
     of additional storage needed for ldu
     
     work arrays:
     =============
     lastcol    = integer array of length n containing last update of the
     corresponding column.
     levels     = integer array of length n containing the level of
     fill-in in current row in its first n entries, and
     level of fill of previous rows of U in remaining part.
     rowll      = integer array of length n containing pointers to implement a
     linked list for the fill-in elements.
     
     external functions:
     ====================
     ifix, float, min0, srtr
     
     ======================================================================== */
    
    INT icolindj, ijlum, i, j, k, m, ibegin, iend, Ujbeg, Ujend,NE;
    INT head, prev, lm, actlev, lowct, k1, k2, levp1, lmk, nzi, rowct;
    SHORT cinindex=0;
    INT *rowll, *lastcol, *levels;
    
    rowll = (INT *)fasp_mem_calloc(n, sizeof(INT));
    lastcol = (INT *)fasp_mem_calloc(n, sizeof(INT));
    levels = (INT *)fasp_mem_calloc(nzmax, sizeof(INT));
    
    //========================================================================
    //       Beginning of Executable Statements
    //========================================================================
    
    /*-----------------------------------------------------------------------
     shift index for C routines
     -----------------------------------------------------------------------*/
    --rowll;
    --lastcol;
    --levels;
    --colind;
    --rwptr;
    --ijlu;
    --uptr;
    
    if (rwptr[1]  ==  0) cinindex=1 ;
    if (cinindex) {
        NE = n + 1;
        for (i=1; i<=NE; ++i)  ++rwptr[i];
        NE = rwptr[n+1] - 1;
        for (i=1; i<=NE; ++i)  ++colind[i];
    }
    
    // --------------------------------------------------------------
    // Because the first row of the factor contains no strictly lower
    // triangular parts (parts of L), uptr(1) = ijlu(1) = n+2:
    // --------------------------------------------------------------
    ijlu[1] = n + 2;
    uptr[1] = n + 2;
    
    // --------------------------------------------------------
    // The storage for the nonzeros of LU must be at least n+1,
    // for a diagonal matrix:
    // --------------------------------------------------------
    *nzlu = n + 1;
    
    //  --------------------------------------------------------------------
    //  Number of allowed levels plus 1; used for the test of accept/reject.
    //  See the notes about the methodology above.
    //  --------------------------------------------------------------------
    levp1 = levfill + 1;
    
    //  -------------------------------------------------------------
    //  Initially, for all columns there were no nonzeros in the rows
    //  above, because there are no rows above the first one.
    //  -------------------------------------------------------------
    for (i = 1; i<=n; ++i) lastcol[i] = 0;
    
    //  -------------------
    //  Proceed row by row:
    //  -------------------
    for (i = 1; i <= n; ++i) { // 100
        
        // ----------------------------------------------------------
        // Because the matrix diagonal entry is nonzero, the level of
        // fill for that diagonal entry is zero:
        // ----------------------------------------------------------
        levels[i] = 0;
        
        // ----------------------------------------------------------
        // ibegin and iend are the beginning of rows i and i+1, resp.
        // ----------------------------------------------------------
        ibegin = rwptr[i];
        iend = rwptr[i + 1];
        
        //  -------------------------------------------------------------
        //  Number of offdiagonal nonzeros in the original matrix's row i
        //  -------------------------------------------------------------
        nzi = iend - ibegin;
        
        //  --------------------------------------------------------
        //  If only the diagonal entry in row i is nonzero, skip the
        //  fancy stuff; nothing need be done:
        //  --------------------------------------------------------
        if (nzi  >  1) {
            //  ----------------------------------------------------------
            //  Decrement iend, so that it can be used as the ending index
            //  in icolind of row i:
            //  ----------------------------------------------------------
            iend = iend - 1;
            
            //  ---------------------------------------------------------
            //  rowct keeps count of the number of nondiagonal entries in
            //  the current row:
            //  ---------------------------------------------------------
            rowct = 0;
            
            //  ------------------------------------------------------------
            //  For nonzeros in the current row from the original matrix A,
            //  set lastcol to be the current row number, and the levels of
            //  the entry to be 1.  Note that this is really the true level
            //  of the element, plus 1.  At the same time, load up the work
            //  array rowll with the column numbers for the original entries
            //  from row i:
            //  ------------------------------------------------------------
/*
#if DEBUG_MODE > 0
			printf(" ### DEBUG %s  %d row (",__FUNCTION__, i);
#endif
			*/
            for ( j = ibegin; j <= iend; ++j) {
                icolindj = colind[j];
                lastcol[icolindj] = i;
                if (icolindj  !=  i) {
                    levels[icolindj] = 1;
                    rowct = rowct + 1;
                    rowll[rowct] = icolindj;
                }
/*				
#if DEBUG_MODE > 0
		          	printf(" %d", icolindj);
#endif
*/					
            }
/*			
#if DEBUG_MODE > 0
		          	printf(" ) DEBUG ## \n");
#endif
*/					
            
            //  ---------------------------------------------------------
            //  Sort the entries in rowll, so that the row has its column
            //  entries in increasing order.
            //  ---------------------------------------------------------
            fasp_sortrow(nzi - 1, &rowll[1]);
            
<<<<<<< HEAD
			//check col index
            fasp_check_col_index(i, nzi-1, &rowll[1]); 
=======
			// check col index
            fasp_check_col_index(i, nzi, rowll);
            
>>>>>>> 28827802
            //  ---------------------------------------------------------
            //  Now set up rowll as a linked list containing the original
            //  nonzero column numbers, as described in the methods section:
            //  ---------------------------------------------------------
            head = rowll[1];
            k1 = n + 1;
            for (j = nzi - 1; j >= 1;  --j) {
                k2 = rowll[j];
                rowll[k2] = k1;
                k1 = k2;
            }
            
            //  ------------------------------------------------------------
            //  Increment count of nonzeros in the LU factors by the number
            //  of nonzeros in the original matrix's row i.  Further
            //  incrementing will be necessary if any fill-in actually occurs
            //  ------------------------------------------------------------
            *nzlu = *nzlu + nzi - 1;
            
            //   ------------------------------------------------------------
            //   The integer j will be used as a pointer to track through the
            //   linked list rowll:
            //   ------------------------------------------------------------
            j = head;
            
            //   ------------------------------------------------------------
            //   The integer lowct is used to keep count of the number of
            //   nonzeros in the current row's strictly lower triangular part,
            //   for setting uptr pointers to indicate where in ijlu the upperc
            //   triangular part starts.
            //   ------------------------------------------------------------
            lowct = 0;
            
            //   ------------------------------------------------------------
            //   Fill-in could only have resulted from rows preceding row i,
            //   so we only need check those rows with index j < i.
            //   Furthermore, if the current row has a zero in column j,
            //   there is no need to check the preceding rows; there clearly
            //   could not be any fill-in from those rows to this entry.
            //   ------------------------------------------------------------
            while (j  <  i) {  //80
                //  ------------------------------------------------------------
                //  Increment lower triangular part count, since in this case
                //  (j<i) we got another entry in L:
                //  ------------------------------------------------------------
                lowct = lowct + 1;
                
                //   ---------------------------------------------------------
                //   If the fill level is zero, there is no way to get fill in
                //   occuring.
                //   ---------------------------------------------------------
                if (levfill !=  0) {
                    
                    //   -----------------------------------------------------
                    //   Ujbeg is beginning index of strictly upper triangular
                    //   part of U's j-th row, and Ujend is the ending index
                    //   of it, in ijlu().
                    //   -----------------------------------------------------
                    Ujbeg = uptr[j];
                    Ujend = ijlu[j + 1] - 1;
                    
                    //   -----------------------------------------------------
                    //   Need to set pointer to previous entry before working
                    //   segment of rowll, because if fill occurs that will be
                    //   a moving segment.
                    //   -----------------------------------------------------
                    prev = j;
                    
                    //  -----------------------------------------------------
                    //  lm is the next nonzero pointer in linked list rowll:
                    //  -----------------------------------------------------
                    lm = rowll[j];
                    
                    //  -------------------------------------------------------
                    //  lmk is the fill level in this row, caused by
                    //  eliminating column entry j.  That is, level s1 from the
                    //  methodology explanation above.
                    //  -------------------------------------------------------
                    lmk = levels[j];
                    
                    //  -------------------------------------------------------
                    //  Now proceed through the j-th row of U, because in the
                    //  elimination we add a multiple of it to row i to zero
                    //  out entry (i,j).  If a column entry in row j of U is
                    //  zero, there is no need to worry about fill, because it
                    //  cannot cause a fill in the corresponding entry of row i
                    //  -------------------------------------------------------
                    for (m = Ujbeg; m <= Ujend; ++m) { //60
                        //  ----------------------------------------------------
                        //  ijlum is the column number of the current nonzero in
                        //  row j of U:
                        //  ----------------------------------------------------
                        ijlum = ijlu[m];
                        
                        //  ---------------------------------------------------
                        //  actlev is the actual level (plus 1) of column entry
                        //  j in row i, from summing the level contributions
                        //  s1 and s2 as explained in the methods section.
                        //  Note that the next line could reasonably be
                        //  replaced by, e.g., actlev = max(lmk, levels(m)),
                        //  but this would cause greater fill-in:
                        //  ---------------------------------------------------
                        actlev = lmk + levels[m];
                        
                        //  ---------------------------------------------------
                        //  If lastcol of the current column entry in U is not
                        //  equal to the current row number i, then the current
                        //  row has a zero in column j, and the earlier row j
                        //  in U has a nonzero, so possible fill can occur.
                        //  ---------------------------------------------------
                        if (lastcol[ijlum]  !=  i) {
                            
                            //  --------------------------------------------------
                            //  If actlev < levfill + 1, then the new entry has an
                            //  acceptable fill level and needs to be added to the
                            //  data structure.
                            //  --------------------------------------------------
                            if (actlev  <=  levp1) {
                                
                                //  -------------------------------------------
                                //  Since the column entry ijlum in the current
                                //  row i is to be filled, we need to update
                                //  lastcol for that column number.  Also, the
                                //  level number of the current entry needs to be
                                //  set to actlev.  Note that when we finish
                                //  processing this row, the n-vector levels(1:n)
                                //  will be copied over to the corresponding
                                //  trailing part of levels, so that it can be
                                //  used in subsequent rows:
                                //  -------------------------------------------
                                lastcol[ijlum] = i;
                                levels[ijlum] = actlev;
                                
                                //  -------------------------------------------
                                //  Now find location in the linked list rowll
                                //  where the fillin entry should be placed.
                                //  Chase through the linked list until the next
                                //  nonzero column is to the right of the fill
                                //  column number.
                                //  -------------------------------------------
                                while (lm  <=  ijlum) { //50
                                    prev = lm;
                                    lm = rowll[lm];
                                }  //50
                                
                                //  -------------------------------------------
                                //  Insert new entry into the linked list for
                                //  row i, and increase the nonzero count for LU
                                //  -------------------------------------------
                                rowll[prev] = ijlum;
                                rowll[ijlum] = lm;
                                prev = ijlum;
                                *nzlu = *nzlu + 1;
                            }
                            
                            //  -------------------------------------------------
                            //  Else clause is for when lastcol(ijlum) = i.  In
                            //  this case, the current column has a nonzero, but
                            //  it resulted from an earlier fill-in or from an
                            //  original matrix entry.  In this case, need to
                            //  update the level number for this column to be the
                            //  smaller of the two possible fill contributors,
                            //  the current fill number or the computed one from
                            //  updating this entry from a previous row.
                            //  -------------------------------------------------
                        } else 	{
                            levels[ijlum] = MIN(levels[ijlum], actlev);
                        }
                        
                        //  -------------------------------------------------
                        //  Now go and pick up the next column entry from row
                        //  j of U:
                        //  -------------------------------------------------
                        
                    } //60
                    // -------------------------------------------
                    // End if clause for levfill not equal to zero
                    // -------------------------------------------
                }
                
                // ------------------------------------------------------
                // Pick up next nonzero column index from the linked
                // list, and continue processing the i-th row's nonzeros.
                // This ends the first while loop (j < i).
                // ------------------------------------------------------
                j = rowll[j];
            }  //80
            
            //  ---------------------------------------------------------
            //  Check to see if we have exceeded the allowed memory
            //  storage before storing the results of computing row i's
            //  sparsity pattern into the ijlu and uptr data structures.
            //  ---------------------------------------------------------
            if (*nzlu  >  nzmax) {
                printf("### ERROR: More storage needed!\n");
                *ierr = 1;
                goto F100;
            }
            
            // ---------------------------------------------------------
            // Storage is adequate, so update ijlu data structure.
            // Row i ends at nzlu + 1:
            // ---------------------------------------------------------
            ijlu[i + 1] = *nzlu + 1;
            
            //  ---------------------------------------------------------
            //  ... and the upper triangular part of LU begins at
            //  lowct entries to right of where row i begins.
            //  ---------------------------------------------------------
            uptr[i] = ijlu[i] + lowct;
            
            //  -----------------------------------------------------
            //  Now chase through linked list for row i, recording
            //  information into ijlu.  At same time, put level data
            //  into the levels array for use on later rows:
            //  -----------------------------------------------------
            j = head;
            k1 = ijlu[i];
            for (k = k1; k <= *nzlu; ++k) {
                ijlu[k] = j;
                levels[k] = levels[j];
                j = rowll[j];
            }
            
        } else 	{
            
            // ---------------------------------------------------------
            // This else clause ends the (nzi > 1) if.  If nzi = 1, then
            // the update of ijlu and uptr is trivial:
            // ---------------------------------------------------------
            ijlu[i + 1] = *nzlu + 1;
            uptr[i] = ijlu[i];
        }
        
        // ----------------------------------------------
        // And you thought we would never get through....
        // ----------------------------------------------
    }  //100
    
    if (cinindex) {
        for ( i = 1; i <= *nzlu; ++i ) --ijlu[i];
        for ( i = 1; i <= n; ++i )     --uptr[i];
        NE = rwptr[n + 1] - 1;
        for ( i = 1; i <= NE; ++i )    --colind[i];
        NE = n + 1;
        for ( i = 1; i <= NE; ++i )    --rwptr[i];
    }
    
    *ierr = 0;
    
F100:
    ++rowll;
    ++lastcol;
    ++levels;	
    ++colind;
    ++rwptr;
    ++ijlu;
    ++uptr;
    fasp_mem_free(rowll);
    fasp_mem_free(lastcol);
    fasp_mem_free(levels);
    
#if DEBUG_MODE > 0
    printf("### DEBUG: %s (ILUk) ...... [Finish]\n", __FUNCTION__);
#endif
    return;
    //======================== End of symbfac ==============================
}

/*---------------------------------*/
/*--      Private Functions      --*/
/*---------------------------------*/

/**
 * \fn static void fasp_qsplit (REAL *a, INT *ind, INT n, INT ncut)
 *
 * \brief Get  a quick-sort split of a real array
 *
 * \param a  a real array. on output a(1:n) is permuted such that
 *           its elements satisfy: abs(a(i)) .ge. abs(a(ncut)) for
 *           i .lt. ncut and abs(a(i)) .le. abs(a(ncut)) for i .gt. ncut.
 * \param ind  is an integer array which permuted in the same way as a(*).
 * \param n  size of array a.
 * \param ncut  integer.
 *
 * \author Chunsheng Feng
 * \date   09/06/2016
 */
static void fasp_qsplit (REAL   *a,
                         INT    *ind,
                         INT     n,
                         INT     ncut)
{
    /*-----------------------------------------------------------------------
     does a quick-sort split of a real array.
     on input a(1:n). is a real array
     on output a(1:n) is permuted such that its elements satisfy:
     abs(a(i)) .ge. abs(a(ncut)) for i .lt. ncut and
     abs(a(i)) .le. abs(a(ncut)) for i .gt. ncut
     ind(1:n) is an integer array which permuted in the same way as a(*).
     -----------------------------------------------------------------------*/
    REAL tmp, abskey;
    INT  itmp, first, last, mid, j;
    
    /* Parameter adjustments */
    --ind;
    --a;
    
    first = 1;
    last = n;
    if ((ncut < first) || (ncut > last)) return;
    
    // outer loop -- while mid .ne. ncut do
F161:
    mid = first;
    abskey = ABS(a[mid]);
    for (j = first + 1; j <= last; ++j ) {
        if (ABS(a[j])  >  abskey) {
            ++mid;
            //     interchange
            tmp = a[mid];
            itmp = ind[mid];
            a[mid] = a[j];
            ind[mid] = ind[j];
            a[j] = tmp;
            ind[j] = itmp;
        }
    }
    
    // interchange
    tmp = a[mid];
    a[mid] = a[first];
    a[first] = tmp;
    //
    itmp = ind[mid];
    ind[mid] = ind[first];
    ind[first] = itmp;
    
    // test for while loop
    if (mid  ==  ncut) {
        ++ind;
        ++a;
        return;
    }
    
    if (mid  >  ncut)  {
        last = mid - 1;
    } else   {
        first = mid + 1;
    }
    
    goto F161;
    /*----------------end-of-qsplit------------------------------------------*/
}

/**
 * \fn static void fasp_sortrow (INT num,INT *q)
 *
 * \brief Shell sort with hardwired increments.
 *
 * \param num  size of q
 * \param q  integer array.
 *
 *
 * \author Chunsheng Feng
 * \date   09/06/2016
 */
static void fasp_sortrow (INT   num,
                          INT  *q)
{
#if DEBUG_MODE > 0
    printf("### DEBUG: %s (ILUk) ...... [Start]\n", __FUNCTION__);
#endif
    /**
     ========================================================================
     
     Implement shell sort, with hardwired increments.  The algorithm for
     sorting entries in A(0:n-1) is as follows:
     ----------------------------------------------------------------
     inc = initialinc(n)
     while inc >= 1
     for i = inc to n-1
     j = i
     x = A(i)
     while j >= inc and A(j-inc) > x
     A(j) = A(j-inc)
     j    = j-inc
     end while
     A(j) = x
     end for
     inc = nextinc(inc,n)
     end while
     ----------------------------------------------------------------
     
     The increments here are 1, 4, 13, 40, 121, ..., (3**i - 1)/2, ...
     In this case, nextinc(inc,n) = (inc-1)/3.  Usually shellsort
     would have the largest increment the largest integer of the form
     (3**i - 1)/2 that is less than n, but here it is fixed at 121
     because most sparse matrices have 121 or fewer nonzero entries
     per row.  If this routine is expanded for a complete sparse
     factorization routine, or if a large number of levels of fill is
     allowed, then possibly it should be replaced with more efficient
     sorting.
     
     Any set of increments with 1 as the first one will result in a
     true sorting algorithm.
     
     ========================================================================*/
    
    INT key, icn, ih, ii, i, j, jj;
    INT iinc[6] = {0,1, 4, 13, 40, 121};
    //data iinc/1, 4, 13, 40, 121/;
    
    --q;
    if (num  ==  0)
        icn = 0;
    else if (num  <  14)
        icn = 1;
    else if (num  <  41)
        icn = 2;
    else if (num  <  122)
        icn = 3;
    else if (num  <  365)
        icn = 4;
    else
        icn = 5;
    
    for(ii = 1; ii <= icn; ++ii) { // 40
        ih = iinc[icn + 1 - ii];
        for(j = ih + 1; j <= num; ++j) { // 30
            i = j - ih;
            key = q[j];
            for(jj = 1; jj <= j - ih; jj += ih) { // 10
                if (key  >=  q[i]) {
                    goto F20;
                } else {
                    q[i + ih] = q[i];
                    i = i - ih;
                }
            }  // 10
        F20:
            q[i + ih] = key;
        }  // 30
    } // 40
    
    ++q;
    
#if DEBUG_MODE > 0
    printf("### DEBUG: %s ...... [Finish]\n", __FUNCTION__);
#endif
    return;
}

/**
 * \fn static void fasp_check_col_index (INT row, INT num, INT *q)
 *
 * \brief Check the same col index in row.
 *
 * \param row  index of row to check
 * \param num  size of q
 * \param q    integer array.
 *
 * \author Chunsheng Feng
 * \date   07/30/2017
 */
void fasp_check_col_index (INT row,
                           INT num,
                           INT  *q)
{
#if DEBUG_MODE > 0
    printf("### DEBUG: %s ...... [Start]\n", __FUNCTION__);
#endif
    
    INT ii;
    INT num_1 = num - 1;
    
    for ( ii = 0; ii < num_1; ++ii ) {
		if ( q[ii] == q[ii+1] ) {
            printf("### ERROR: Multiple entries with same col indices (row: %d, col: %d %d)!\n",
                   row, q[ii], q[ii+1]);
            printf("### ERROR: %s ...... [Stoped]\n", __FUNCTION__);
			exit(0);
        }
    } 
    
#if DEBUG_MODE > 0
    printf("### DEBUG: %s ...... [Finish]\n", __FUNCTION__);
#endif
    
    return;
}

/*---------------------------------*/
/*--        End of File          --*/
/*---------------------------------*/<|MERGE_RESOLUTION|>--- conflicted
+++ resolved
@@ -1707,14 +1707,8 @@
             //  ---------------------------------------------------------
             fasp_sortrow(nzi - 1, &rowll[1]);
             
-<<<<<<< HEAD
 			//check col index
             fasp_check_col_index(i, nzi-1, &rowll[1]); 
-=======
-			// check col index
-            fasp_check_col_index(i, nzi, rowll);
-            
->>>>>>> 28827802
             //  ---------------------------------------------------------
             //  Now set up rowll as a linked list containing the original
             //  nonzero column numbers, as described in the methods section:
