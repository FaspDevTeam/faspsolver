########################################################################
# Fast Auxiliary Space Preconditioners (FASP) 
#
# Top level Makefile: Calls cmake to configure and build the library
# and the test suite.
#
########################################################################

####################   User Defined Options   ##########################
#
# The default setting for build type for FASP is RELEASE. The RELEASE 
# build type by default has the "-O3". If you want to work with build 
# type DEBUG, then uncomment the next line (to include "-Wall -g")
#
# debug=yes
#
# In order to get debug output during run-time, you can uncomment the 
# following line (to include "-DDEBUG_MODE -Wall -g"): 
# 
# debug=all
#
# The default setting for vebosity level for FASP is verbose=no. If you
# want to increase verbosity level, uncomment the next line:
#
# verbose=yes
#
# By default, FASP generates static libraries. If you need to generate 
# shared libs instead of static libs, uncomment the next line:
#
# shared=yes
#
# You may use multithread version after you enable OpenMP support. To
# setup the environment, you need 
#  >> export OMP_NUM_THREADS=4 (for bash)
#  >> setenv OMP_NUM_THREADS 4 (for tcsh)
# If you want to compile with OpenMP support, uncomment the next line:
#
# openmp=yes
#
# These user options can also be applied as make command line options.
# For example, to enforce the debug compiling options:
#
# make config debug=yes
#
#-------------------------------------------------------------------------
#
# By default, FASP uses the command-line Doxygen to generate a reference
# manual. If you want to use the GUI of Doxgen instead of command-line
# (if there is one installed on your system), uncomment the next line:
#
# doxywizard=yes
#
#-------------------------------------------------------------------------
# If you want to use UMFPACK (part of SparseSuite), uncomment the next 
# line:
# 
# umfpack=yes
#
# If you want to specify the path to SparseSuite, uncomment the next 
# line and give the correct path to SparseSuite here. For example:
#
#suitesparse_dir="/home/stone/Tests/SuiteSparse"
#
#-------------------------------------------------------------------------
# If you want to use SuperLU, uncomment the next line:
#
# superlu=yes
#
# If you want to specify the path to SuperLU, uncomment the next line
# and give the correct path to SuperLU here. For example:
#
# superlu_dir="/dir/to/SuperLU"
#
#-------------------------------------------------------------------------
# If you want to use MUMPS, uncomment the next line:
#
mumps=yes
#
# If you want to specify the path to MUMPS, uncomment the next line
# and give the correct path to MUMPS here. For example:
#
<<<<<<< HEAD
mumps_dir="/home/stone/Tests/MUMPS_4.10.0"
=======
# mumps_dir="/dir/to/MUMPS"
>>>>>>> 17fe814d
#
####################  User Defined Compiler Flags  #####################
ifeq ($(debug),yes)
	cflags="-Wall -g"
	cxxflags="-Wall -g"
	fflags="-Wall -g"
else
	ifeq ($(debug),all)
		cflags="-Wall -g -DDEBUG_MODE"
		cxxflags="-Wall -g -DDEBUG_MODE"
		fflags="-Wall -g -DDEBUG_MODE"
	else
		cflags="-funroll-loops"
		cxxflags="-funroll-loops"
		fflags="-funroll-loops"
	endif
endif
####################  User Changes UP TO HERE   ########################

# Let cmake do the configuration. Set up a build dir
#cpu0=$(shell uname -m | sed -e 's/[[:space:]][[:space:]]*/_/g')
#sys0=$(shell uname -s)
#build_dir=BUILD_$(cpu0)-$(sys0)
build_dir=BUILD_FASP

CONFIG_FLAGS=-DCMAKE_RULE_MESSAGES=ON

ifeq ($(verbose),yes)
    CONFIG_FLAGS+=-DCMAKE_VERBOSE_MAKEFILE=ON
else
    CONFIG_FLAGS+=-DCMAKE_VERBOSE_MAKEFILE=OFF
endif

ifeq ($(debug),yes)
    CONFIG_FLAGS+=-DCMAKE_BUILD_TYPE=DEBUG
else
    CONFIG_FLAGS+=-DCMAKE_BUILD_TYPE=RELEASE
endif

ifeq ($(shared),yes)
    CONFIG_FLAGS+=-DSHARED=$(shared)
endif

ifeq ($(openmp),yes)
    CONFIG_FLAGS+=-DUSE_OPENMP=$(openmp)
endif

ifeq ($(doxywizard),yes)
    CONFIG_FLAGS+=-DDOXYWIZARD=$(doxywizard)
endif

ifeq ($(umfpack), yes)
    CONFIG_FLAGS+=-DUSE_UMFPACK=$(umfpack)
    CONFIG_FLAGS+=-DSUITESPARSE_DIR=$(suitesparse_dir)
endif

ifeq ($(superlu), yes)
    CONFIG_FLAGS+=-DUSE_SUPERLU=$(superlu)
    CONFIG_FLAGS+=-DSUPERLU_DIR=$(superlu_dir)
endif

ifeq ($(mumps), yes)
    CONFIG_FLAGS+=-DUSE_MUMPS=$(mumps)
    CONFIG_FLAGS+=-DMUMPS_DIR=$(mumps_dir)
endif

CONFIG_FLAGS+=-DADD_CFLAGS=$(cflags)
CONFIG_FLAGS+=-DADD_CXXFLAGS=$(cxxflags)
CONFIG_FLAGS+=-DADD_FFLAGS=$(fflags)

all clean install docs headers:
	@if [ ! -f $(build_dir)/Makefile ] ; then \
		echo "Configuration not found! Please perform configuration first."; \
		echo "See the following help screen for usage ..."; \
		echo " "; \
		cat INSTALL; \
	else \
	  	make -C $(build_dir) $@ ; \
	fi

config: distclean
	mkdir -p $(build_dir)
	cd $(build_dir) && cmake $(CURDIR) $(CONFIG_FLAGS)

uninstall:
	@if [ ! -f $(build_dir)/install_manifest.txt ]; then \
		echo "Installation manifest not found! Nothing to uninstall."; \
		echo "See the following help screen for usage ..."; \
		echo " "; \
		cat INSTALL; \
	else \
		xargs rm < $(build_dir)/install_manifest.txt; \
		rm -rf $(build_dir)/install_manifest.txt \
		       doc/htdocs; \
	fi

distclean:
	@-rm -rf $(build_dir)   
	@-find . -name '*~' -exec rm {} \;

help:
	@cat INSTALL

backup:
	@-rm -f faspsolver.zip
	@-zip -r faspsolver.zip README INSTALL License Makefile VERSION     \
	                        base data test tutorial *.txt *.cmake *.tcl \
                            doc/userguide.pdf doc/refman.pdf vs08 vs10

version:
	@-hg log -r "." --template 'FASP {latesttag}.{latesttagdistance}:' > VERSION
	@-hg -q id >> VERSION
	@-cat VERSION

.PHONY: all backup config clean distclean install uninstall docs headers help version<|MERGE_RESOLUTION|>--- conflicted
+++ resolved
@@ -14,9 +14,9 @@
 #
 # debug=yes
 #
-# In order to get debug output during run-time, you can uncomment the 
-# following line (to include "-DDEBUG_MODE -Wall -g"): 
-# 
+# You can also uncomment the following line (to include "-DDEBUG_MODE"
+# as well as "-Wall -g"): 
+#
 # debug=all
 #
 # The default setting for vebosity level for FASP is verbose=no. If you
@@ -59,7 +59,7 @@
 # If you want to specify the path to SparseSuite, uncomment the next 
 # line and give the correct path to SparseSuite here. For example:
 #
-#suitesparse_dir="/home/stone/Tests/SuiteSparse"
+# suitesparse_dir="/dir/to/MUMPS"
 #
 #-------------------------------------------------------------------------
 # If you want to use SuperLU, uncomment the next line:
@@ -74,16 +74,12 @@
 #-------------------------------------------------------------------------
 # If you want to use MUMPS, uncomment the next line:
 #
-mumps=yes
+# mumps=yes
 #
 # If you want to specify the path to MUMPS, uncomment the next line
 # and give the correct path to MUMPS here. For example:
 #
-<<<<<<< HEAD
-mumps_dir="/home/stone/Tests/MUMPS_4.10.0"
-=======
 # mumps_dir="/dir/to/MUMPS"
->>>>>>> 17fe814d
 #
 ####################  User Defined Compiler Flags  #####################
 ifeq ($(debug),yes)
