########################################################################
# Fast Auxiliary Space Preconditioners (FASP)
# 
# This is the Makefile for FASP test suite! 
# Do NOT put your personal definitions in this general file. 
# Use ../base/make.inc to define user settings instead.
#
########################################################################

########################################################################
# Compilers and dependences
########################################################################
AR=ar ruc

CC=gcc
CPP=g++
FC=gfortran

FASPDIR=../../faspsolver
SRCDIR=./src
INCLUDE=-I$(FASPDIR)/base/include -I./include
FASPLIB=$(FASPDIR)/base/lib/libfasp.a
TESTLIB=lib/libfasptest.a

########################################################################      
# Compiling options                                                             
########################################################################        
BOPT=-g -pg -O0 -Wall

COPTS=$(BOPT)
CDEFS=
CINCLUDES=$(INCLUDE)
CFLAGS=$(CDEFS) $(COPTS) $(CINCLUDES)

FOPTS=$(BOPT)
FDEFS=$(CDEFS)
FINCLUDES=$(CINCLUDES)
FFLAGS=$(FDEFS) $(FOPTS) $(FINCLUDES) 

########################################################################
# Set libraries
########################################################################
LIBS=$(TESTLIB) $(FASPLIB)

########################################################################
# Load user-defined parameters
########################################################################
include ${FASPDIR}/base/make.inc

########################################################################
# Link options
########################################################################
LINKOPTS=$(BOPT)
CLFLAGS=-lstdc++ $(LINKOPTS) $(LIBS)
FLFLAGS=-lm $(LINKOPTS) $(LIBS)

########################################################################
# Rules for compiling the source files
########################################################################
.SUFFIXES: .c .cc .cpp .for .f .f77 .f90 .f95
#
FSRC := $(foreach DIR,$(SRCDIR),$(wildcard $(DIR)/*.for))
FSRC += $(foreach DIR,$(SRCDIR),$(wildcard $(DIR)/*.f))
FSRC += $(foreach DIR,$(SRCDIR),$(wildcard $(DIR)/*.f77))
FSRC += $(foreach DIR,$(SRCDIR),$(wildcard $(DIR)/*.f90))
FSRC += $(foreach DIR,$(SRCDIR),$(wildcard $(DIR)/*.f95))
CSRC := $(foreach DIR,$(SRCDIR),$(wildcard $(DIR)/*.c))
CSRC += $(foreach DIR,$(SRCDIR),$(wildcard $(DIR)/*.cc))
CSRC += $(foreach DIR,$(SRCDIR),$(wildcard $(DIR)/*.cpp))
#
OBJSF := $(patsubst %.for,%.o,$(FSRC))
OBJSF += $(patsubst %.f,%.o,$(FSRC))
OBJSF += $(patsubst %.f77,%.o,$(FSRC))
OBJSF += $(patsubst %.f90,%.o,$(FSRC))
OBJSF += $(patsubst %.f95,%.o,$(FSRC))
OBJSC := $(patsubst %.c,%.o,$(CSRC))
OBJSC += $(patsubst %.cc,%.o,$(CSRC))
OBJSC += $(patsubst %.cpp,%.o,$(CSRC))
#
.for.o:
	$(FC) -c $< -o $@ $(FFLAGS) 
	$(AR) $(TESTLIB) $@
#
.f.o:
	$(FC) -c $< -o $@ $(FFLAGS) 
	$(AR) $(TESTLIB) $@
#
.f77.o:
	$(FC) -c $< -o $@ $(FFLAGS) 
	$(AR) $(TESTLIB) $@
#
.f90.o:
	$(FC) -c $< -o $@ $(FFLAGS) 
	$(AR) $(TESTLIB) $@
#
.f95.o:
	$(FC) -c $< -o $@ $(FFLAGS) 
	$(AR) $(TESTLIB) $@
#
.c.o:
	$(CC) -c $< -o $@ $(CFLAGS) 
	$(AR) $(TESTLIB) $@
#
.cc.o:
	$(CPP) -c $< -o $@ $(CFLAGS) 
	$(AR) $(TESTLIB) $@
#
.cpp.o:
	$(CPP) -c $< -o $@ $(CFLAGS) 
	$(AR) $(TESTLIB) $@
#
########################################################################
# List of all programs to be compiled
########################################################################

# Everything
ALLPROG=$(TESTLIB) test

# Regression Tests
REGRESSION=$(TESTLIB) main/regression.o 

# Test for solvers
TESTPROG=$(TESTLIB) main/test.o 

# Test for matrix properties
TESTMATPROG=$(TESTLIB) main/testmat.o

########################################################################
# Link
########################################################################

all: $(ALLPROG)

Default: 
	test 

$(TESTLIB): $(OBJSC) $(OBJSF)
	ranlib $(TESTLIB)

lib: $(OBJSC) $(OBJSF)
	ranlib $(TESTLIB)

########################################################################
# Some test problems
########################################################################

test:
	$(CC) -c main/test.c -o main/test.o $(CFLAGS)
	$(CPP) -o test.ex main/test.o $(FLFLAGS) -lgfortran

regression: 
	$(CC) -c main/regression.c -o main/regression.o $(CFLAGS)
	$(FC) -o regression.ex main/regression.o $(FLFLAGS)

testmm:
	$(CC) -c main/testmm.c -o main/testmm.o $(CFLAGS)
	$(FC) -o testmm.ex main/testmm.o $(FLFLAGS)

testf: 
	$(FC) -c main/testf.f90 -o main/testf.o $(CFLAGS)
	$(FC) -o testf.ex main/testf.o $(FLFLAGS)

testbsr:
	$(CC) -c main/testbsr.c -o main/testbsr.o $(CFLAGS)
	$(FC) -o testbsr.ex main/testbsr.o $(FLFLAGS)

testmat: 
	$(CC) -c main/testmat.c -o main/testmat.o $(CFLAGS)
	$(FC) -o testmat.ex main/testmat.o $(FLFLAGS)

<<<<<<< HEAD
testmatgroup: 
	$(CC) -c main/testmatgroup.c -o main/testmatgroup.o $(CFLAGS)
	$(FC) -o testmatgroup.ex main/testmatgroup.o $(FLFLAGS)
=======
#testmatgroup: 
#	$(CC) -c main/testmatgroup.c -o main/testmatgroup.o $(CFLAGS)
#	$(FC) -o testmatgroup.ex main/testmatgroup.o $(FLFLAGS)
>>>>>>> 1393b726

testrap: 
	$(CC) -c main/testrap.c -o main/testrap.o $(CFLAGS)
	$(FC) -o testrap.ex main/testrap.o $(FLFLAGS)

testfem:
	$(CC) -c main/testfem.c -o main/testfem.o $(CFLAGS)
	$(FC) -o testfem.ex main/testfem.o $(FLFLAGS)

testheat:
	$(CC) -c main/testheat.c -o main/testheat.o $(CFLAGS)
	$(FC) -o testheat.ex main/testheat.o $(FLFLAGS)

testfdm2d :
	${CPP} -c main/testfdm2d.cpp -o main/testfdm2d.o $(CFLAGS)
	$(CPP) -o testfdm2d.ex main/testfdm2d.o $(FLFLAGS)

testfdm3d :
	${CPP} -c main/testfdm3d.cpp -o main/testfdm3d.o $(CFLAGS)
	$(CPP) -o testfdm3d.ex main/testfdm3d.o $(FLFLAGS)

testomp: 
	$(CC) -c main/testomp.c -o main/testomp.o $(CFLAGS)
	$(FC) -o testomp.ex main/testomp.o $(FLFLAGS)

test_rsamg_omp: 
	$(CC) -c main/test_rsamg_omp.c -o main/test_rsamg_omp.o $(CFLAGS)
	$(FC) -o test_rsamg_omp.ex main/test_rsamg_omp.o $(FLFLAGS)

testall:
	make 
	make regression
	make testmm
	make testf
	make testbsr
	make testmat
	make testrap
	make testfem
	make testfdm2d
	make testfdm3d
	make testheat
	make testomp
	make test_rsamg_omp

########################################################################
# Clean up
########################################################################

.PHONY : clean allclean help

clean:
	rm -f $(SRCDIR)/*.o
	rm -f main/*.o

allclean:
	make clean
	rm -f lib/*.a
	rm -f *~ *.ex *.out
	rm -f $(SRCDIR)/*~
	rm -f main/*~
	rm -f out/mat_*
	rm -f out/rhs_*
	rm -f out/sol_*
	rm -f out/sp_*
	rm -f out/matrix.*

help:
	@echo "======================================================"
	@echo "||   Fast Auxiliary Space Preconditioners (FASP)    ||"
	@echo "======================================================"
	@echo "                                                      "
	@echo " make            : build the lib and simple test      "
	@echo " make test       : build the simple test              "
	@echo " make regression : build the regression test          "
	@echo " make testf      : build the F90 interface test       "
	@echo " make testfem    : build the FEM assembling test      "
	@echo " make testfdm2d  : build the FDM 2D assembling test   "
	@echo " make testfdm3d  : build the FDM 3D assembling test   "
	@echo " make testheat   : build the FEM matrix for Heat eqn  "
	@echo " make testmat    : build the matrix checking test     "
	@echo " make testrap    : build the comparison of RAP        "
	@echo " make testall    : build all test cases               "
	@echo " make clean      : clean all obj files                "
	@echo " make allclean   : clean all obj, bak, out, exe files "
	@echo " make help       : show this help screen              "
	@echo "                                                      "<|MERGE_RESOLUTION|>--- conflicted
+++ resolved
@@ -168,15 +168,9 @@
 	$(CC) -c main/testmat.c -o main/testmat.o $(CFLAGS)
 	$(FC) -o testmat.ex main/testmat.o $(FLFLAGS)
 
-<<<<<<< HEAD
-testmatgroup: 
-	$(CC) -c main/testmatgroup.c -o main/testmatgroup.o $(CFLAGS)
-	$(FC) -o testmatgroup.ex main/testmatgroup.o $(FLFLAGS)
-=======
 #testmatgroup: 
 #	$(CC) -c main/testmatgroup.c -o main/testmatgroup.o $(CFLAGS)
 #	$(FC) -o testmatgroup.ex main/testmatgroup.o $(FLFLAGS)
->>>>>>> 1393b726
 
 testrap: 
 	$(CC) -c main/testrap.c -o main/testrap.o $(CFLAGS)
